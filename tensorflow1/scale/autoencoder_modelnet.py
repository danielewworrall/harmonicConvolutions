--- conflicted
+++ resolved
@@ -32,8 +32,8 @@
 flags.DEFINE_boolean('Daniel', False, 'Daniel execution environment')
 flags.DEFINE_boolean('Sleepy', False, 'Sleepy execution environment')
 flags.DEFINE_boolean('Dopey', False, 'Dopey execution environment')
-flags.DEFINE_boolean('DaniyarSleepy', False, 'Dopey execution environment')
-flags.DEFINE_boolean('Mac', True, 'Dopey execution environment')
+flags.DEFINE_boolean('DaniyarSleepy', True, 'Dopey execution environment')
+flags.DEFINE_boolean('Mac', False, 'Dopey execution environment')
 flags.DEFINE_boolean('TEST', False, 'Evaluate model on the test set')
 flags.DEFINE_boolean('VIS', False, 'Visualize feature space transformations')
 
@@ -45,8 +45,8 @@
     #shapenet = shapenet_loader.read_data_sets_splits('~/scratch/Datasets/ShapeNetVox32', one_hot=True)
     #shapenet = shapenet_loader.read_data_sets('~/scratch/Datasets/ShapeNetVox32', one_hot=True)
     #return shapenet
-    #modelnet = modelnet_loader.read_data_sets('~/scratch/Datasets/ModelNet', one_hot=True)
-    modelnet = modelnet_loader.read_data_sets('~/Documents/Datasets/ModelNet', one_hot=True)
+    modelnet = modelnet_loader.read_data_sets('~/scratch/Datasets/ModelNet', one_hot=True)
+    #modelnet = modelnet_loader.read_data_sets('~/Documents/Datasets/ModelNet', one_hot=True)
     return modelnet
 
 
@@ -182,12 +182,15 @@
     return tf.reduce_sum(wx_entropy, axis=(1,2,3,4))
 
 
-def identity_stl_transmats(batch_size):
-    _, stl_transmat_inp, _, _ = random_transmats(batch_size)
-    stl_transmat_inp[:,:,:] = 0.0
-    stl_transmat_inp[:,0,0] = 1.0
-    stl_transmat_inp[:,1,1] = 1.0
-    stl_transmat_inp[:,2,2] = 1.0
+def identity_stl_transmats(batch_size, rot_ax=0, theta=0):
+    #_, stl_transmat_inp, _, _ = random_transmats(batch_size)
+    params_inp_rot = np.zeros([batch_size,3])
+    params_inp_rot[:, rot_ax] = theta
+    stl_transmat_inp = get_3drotmat(params_inp_rot)
+    #stl_transmat_inp[:,:,:] = 0.0
+    #stl_transmat_inp[:,0,0] = 1.0
+    #stl_transmat_inp[:,1,1] = 1.0
+    #stl_transmat_inp[:,2,2] = 1.0
     return stl_transmat_inp.astype(np.float32)
 
 
@@ -312,8 +315,8 @@
                 vars_to_restore.remove(var)
 
         # Restores from checkpoint
-        #model_checkpoint_path = os.path.abspath(ckpt.model_checkpoint_path)
-        model_checkpoint_path = load_path + ckpt.model_checkpoint_path[-14:]
+        model_checkpoint_path = os.path.abspath(ckpt.model_checkpoint_path)
+        #model_checkpoint_path = load_path + ckpt.model_checkpoint_path[-14:]
         print(model_checkpoint_path)
         res_saver.restore(sess, model_checkpoint_path)
     else:
@@ -334,12 +337,7 @@
     start = time.time()
     
     saver = tf.train.Saver()
-    config = tf.ConfigProto(
-                   device_count = {'GPU': 0},
-                           allow_soft_placement=True,
-                                   log_device_placement=True
-                                       )
-    sess = tf.Session(config=config)
+    sess = tf.Session()
 
     # Initialize variables
     if len(opt['load_path'])>0:
@@ -349,7 +347,7 @@
         return
     
     # check test set
-    num_steps = 50#data.test.num_steps(1)
+    num_steps = 30#data.test.num_steps(1)
     for step_i in xrange(num_steps):
         print(step_i)
         val_recons = []
@@ -357,21 +355,18 @@
         #pick a random initial transformation
         _, cur_stl_params_in, _, cur_f_params = random_transmats(1)
 
-<<<<<<< HEAD
-        max_angles = 6
-        max_angles_j = 12
-=======
-        max_angles_i = 6
-        max_angles = 36
->>>>>>> 73ce7831
+        max_angles_i = 2
+        max_angles = 24
         
         cur_x, cur_y_true = data.test.next_batch(1)
-        fangles_i = np.linspace(-np.pi, np.pi, num=max_angles_i)
-        fangles_j = np.linspace(-np.pi, np.pi, num=max_angles)
+        fangles_i = np.linspace(0, np.pi/4, num=max_angles_i)
+        fangles_j = np.linspace(0, 2*np.pi, num=max_angles)
         rot_ax = 0
 
+        save_folder = './vis/' + opt['flag'] + '/'
+        checkFolder(save_folder)
         for i in xrange(max_angles_i):
-            cur_stl_params_i= update_f_params(cur_stl_params_in, fangles_j[j])
+            cur_stl_params_i = identity_stl_transmats(1, rot_ax, fangles_i[i])
             for j in xrange(max_angles):
                 cur_f_params_j = update_f_params(cur_f_params, 0, rot_ax, fangles_j[j])
                 feed_dict = {
@@ -383,11 +378,16 @@
 
                 y = sess.run(test_recon, feed_dict=feed_dict)
                 #val_recons.append(y[0,:,:,:,:].copy())
-                val_vox.append(y[0,:,:,:,0].copy()>0.5)
+                val_vox = (y[0,:,:,:,0].copy()>0.5)
+
+                save_name = save_folder + '/binvox_%04d_%04d_%04d' % (step_i, i, j)
+                save_binvox(val_vox, save_name)
 
                 if j==0:
+                    save_name = save_folder + '/inp_binvox_%04d_%04d' % (step_i, i)
                     cur_x_in = sess.run(test_x_in, feed_dict=feed_dict)
                     val_vox_in = cur_x_in[0,:,:,:,0].copy()>0.5
+                    save_binvox(val_vox_in, save_name)
         
         #samples_ = np.stack(val_recons)
         #print(samples_.shape)
@@ -395,18 +395,11 @@
         #tile_image = np.reshape(samples_, [max_angles, opt['outsize'][0], opt['outsize'][1], opt['outsize'][2], opt['color_chn']])
         #tile_image_d, tile_image_h, tile_image_w = get_imgs_from_vol(tile_image, max_angles, max_angles)
 
-        save_folder = './vis/' + opt['flag'] + '/'
-        checkFolder(save_folder)
         #save_name = save_folder + '/image_%04d' % step_i
         #imsave(save_name + '_d.png', tile_image_d) 
         #imsave(save_name + '_h.png', tile_image_h) 
         #imsave(save_name + '_w.png', tile_image_w) 
 
-        for i, v in enumerate(val_vox):
-            save_name = save_folder + '/binvox_%04d_%004d' % (step_i, i)
-            save_binvox(v, save_name)
-        save_name = save_folder + '/inp_binvox_%04d' % step_i
-        save_binvox(val_vox_in, save_name)
 
         #tile_image_d, tile_image_h, tile_image_w = get_imgs_from_vol(cur_x_in, 1, 1)
         #save_name = save_folder + '/input_%04d' % step_i
@@ -648,25 +641,19 @@
     #opt['flag'] = 'modelnet2_test'
     #opt['flag'] = 'modelnet2_classify100_ta' # threshold augmentation
     #opt['flag'] = 'modelnet2_classify10_2' # threshold augmentation, 2-layer mlp 256-128 with additive noise
-<<<<<<< HEAD
     #opt['flag'] = 'modelnet2_classify10_2n' # threshold augmentation, 2-layer mlp 256-128 with no noise, but a bit more augmentation
-=======
->>>>>>> 73ce7831
     #opt['flag'] = 'modelnet2_classify10_2m' # threshold augmentation, 2-layer mlp 256-128 with multiplicative noise
     #opt['flag'] = 'modelnet2_classify1_ta' # threshold augmentation
     #opt['flag'] = 'modelnet2_classify100'
-    opt['flag'] = 'modelnet2_test'
+    #opt['flag'] = 'modelnet2_test'
     opt['summary_path'] = dir_ + '/summaries/autotrain_{:s}'.format(opt['flag'])
     opt['save_path'] = dir_ + '/checkpoints/autotrain_{:s}/'.format(opt['flag'])
     
     ###
     #opt['load_path'] = ''
-<<<<<<< HEAD
     #opt['load_path'] = dir_ + '/checkpoints/autotrain_modelnet2_classify10_2/'
-    opt['load_path'] = dir_ + '/checkpoints/autotrain_modelnet2_classify10_2n/'
-=======
+    #opt['load_path'] = dir_ + '/checkpoints/autotrain_modelnet2_classify10_2n/'
     opt['load_path'] = dir_ + '/checkpoints/autotrain_modelnet2_classify10_ta/'
->>>>>>> 73ce7831
     #opt['load_path'] = dir_ + '/checkpoints/autotrain_modelnet2/'
     #opt['load_path'] = dir_ + '/checkpoints/autotrain_modelnet2_classify1_ta/'
     #opt['load_path'] = dir_ + '/checkpoints/autotrain_modelnet2_classify100_ta/'
@@ -682,7 +669,7 @@
     #opt['load_path'] = dir_ + '/checkpoints/autotrain_modelnet_classify100_scratch/'
     #opt['load_path'] = dir_ + '/checkpoints/autotrain_modelnet_classify1000_cont/'
     #opt['load_path'] = dir_ + '/checkpoints/autotrain_modelnet_classify1000_scratch/'
-    opt['do_classify'] = True
+    opt['do_classify'] = False
     
     #check and clear directories
     checkFolder(opt['summary_path'])
@@ -728,8 +715,8 @@
     
     # Test model
     test_x_pad = spatial_pad(test_x, paddings)
-    #test_x_in = spatial_transform(stl, test_x_pad, test_stl_params_in)
-    test_x_in = test_x_pad
+    test_x_in = spatial_transform(stl, test_x_pad, test_stl_params_in)
+    #test_x_in = test_x_pad
     test_recon, test_codes, _ = autoencoder(test_x_in, opt['num_latents'], val_f_params, is_training, reuse=True)
 
     # LOSS
