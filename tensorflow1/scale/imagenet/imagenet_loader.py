--- conflicted
+++ resolved
@@ -32,13 +32,10 @@
 	image = tf.to_float(image)
 	# Image preprocessing
 	image = tf.image.resize_image_with_crop_or_pad(image,im_size[0],im_size[1])/255.
-	image = tf.image.per_image_standardization(image)
 	if opt['is_training']:
 		image = tf.image.random_flip_left_right(image)
-<<<<<<< HEAD
 		#image = tf.image.per_image_standardization(image)
-=======
->>>>>>> c25420b3
+
 	
 	return image, tf.to_int64(tf.string_to_number(label))
 
