import os
import sys
import time
import glob
sys.path.append('../')
import numpy as np
import tensorflow as tf
import scipy.linalg as splin
#import skimage.io as skio
import scipy.misc

### local files ######

import shapenet_loader
import modelnet_loader
import equivariant_loss as el
from spatial_transformer_3d import AffineVolumeTransformer

### local files end ###

################ DATA #################

#-----------ARGS----------
flags = tf.app.flags
FLAGS = flags.FLAGS
#execution modes
flags.DEFINE_boolean('ANALYSE', False, 'runs model analysis')
flags.DEFINE_integer('eq_dim', -1, 'number of latent units to rotate')
flags.DEFINE_float('l2_latent_reg', 1e-6, 'Strength of l2 regularisation on latents')
flags.DEFINE_integer('save_step', 10, 'Interval (epoch) for which to save')
flags.DEFINE_boolean('Daniel', False, 'Daniel execution environment')
flags.DEFINE_boolean('Sleepy', False, 'Sleepy execution environment')
flags.DEFINE_boolean('Dopey', True, 'Dopey execution environment')
flags.DEFINE_boolean('DaniyarSleepy', False, 'Dopey execution environment')
##---------------------

################ UTIL #################
def tf_im_summary(prefix, images):
    for j in xrange(min(10, images.get_shape().as_list()[0])):
        desc_str = '%d'%(j) + '_' + prefix
        tf.summary.image(desc_str, images[j:(j+1), :, :, :], max_outputs=1)

def tf_vol_summary(prefix, vols):
    # need to keep 4-dim tensor for tf_im_summary
    #vols = tf.reduce_sum(vols, axis=4)

    vols_d = tf.reduce_sum(vols, axis=1)
    vols_h = tf.reduce_sum(vols, axis=2)
    vols_w = tf.reduce_sum(vols, axis=3)

    vols_d = vols_d / tf.reduce_max(vols_d, axis=[1,2,3], keep_dims=True)
    vols_h = vols_h / tf.reduce_max(vols_h, axis=[1,2,3], keep_dims=True)
    vols_w = vols_w / tf.reduce_max(vols_w, axis=[1,2,3], keep_dims=True)

    tf_im_summary(prefix + '_d', vols_d)
    tf_im_summary(prefix + '_h', vols_h)
    tf_im_summary(prefix + '_w', vols_w)


def imsave(path, img):
    if img.shape[-1]==1:
        img = np.squeeze(img)
    scipy.misc.toimage(img, cmin=0.0, cmax=1.0).save(path)

def get_imgs_from_vol(tile_image, tile_h, tile_w):
    tile_image = tile_image.astype(np.float32)
    tile_image = np.sum(tile_image, axis=4)
    tile_image_d = np.sum(tile_image, axis=1)
    tile_image_h = np.sum(tile_image, axis=2)
    tile_image_w = np.sum(tile_image, axis=3)

    d_sum = np.sum(np.sum(tile_image_d, axis=2, keepdims=True), axis=1, keepdims=True)
    h_sum = np.sum(np.sum(tile_image_h, axis=2, keepdims=True), axis=1, keepdims=True)
    w_sum = np.sum(np.sum(tile_image_w, axis=2, keepdims=True), axis=1, keepdims=True)

    d_max = tile_image_d.max(axis=2, keepdims=True).max(axis=1, keepdims=True)
    h_max = tile_image_h.max(axis=2, keepdims=True).max(axis=1, keepdims=True)
    w_max = tile_image_w.max(axis=2, keepdims=True).max(axis=1, keepdims=True)
    
    tile_image_d = tile_image_d / d_max
    tile_image_h = tile_image_h / h_max
    tile_image_w = tile_image_w / w_max

    def tile_batch(batch, tile_w=1, tile_h=1):
        assert tile_w * tile_h == batch.shape[0], 'tile dimensions inconsistent'
        batch = np.split(batch, tile_w*tile_h, axis=0)
        batch = [np.concatenate(batch[i*tile_w:(i+1)*tile_w], 2) for i in range(tile_h)]
        batch = np.concatenate(batch, 1)
        batch = batch[0,:,:]
        return batch

    tile_image_d = tile_batch(tile_image_d, tile_h, tile_w)
    tile_image_h = tile_batch(tile_image_h, tile_h, tile_w)
    tile_image_w = tile_batch(tile_image_w, tile_h, tile_w)

    return tile_image_d, tile_image_h, tile_image_w

################ DATA #################

def load_data():
    #shapenet = shapenet_loader.read_data_sets_splits('~/scratch/Datasets/ShapeNetVox32', one_hot=True)
    #shapenet = shapenet_loader.read_data_sets('~/scratch/Datasets/ShapeNetVox32', one_hot=True)
    #return shapenet
    modelnet = modelnet_loader.read_data_sets('~/scratch/Datasets/ModelNet', one_hot=True)
    return modelnet


def checkFolder(dir):
    """Checks if a folder exists and creates it if not.
    dir: directory
    Returns nothing
    """
    if not os.path.exists(dir):
        os.makedirs(dir)


def removeAllFilesInDirectory(directory, extension):
    cwd = os.getcwd()
    os.chdir(directory)
    filelist = glob.glob('*' + extension)
    for f in filelist:
        os.remove(f)
    os.chdir(cwd)


############## MODEL ####################

def autoencoder(x, num_latents, f_params, is_training, reuse=False):
    """Build a model to rotate features"""
    with tf.variable_scope('mainModel', reuse=reuse) as scope:
        with tf.variable_scope("encoder", reuse=reuse) as scope:
            codes = encoder(x, num_latents, is_training, reuse=reuse)
        with tf.variable_scope("feature_transformer", reuse=reuse) as scope:
            code_shape = codes.get_shape()
            batch_size = code_shape.as_list()[0]
            codes = tf.reshape(codes, [batch_size, -1])
            codes_transformed = el.feature_transform_matrix_n(codes, codes.get_shape(), f_params)
            codes_transformed = tf.reshape(codes_transformed, code_shape)
        with tf.variable_scope("decoder", reuse=reuse) as scope:
            recons, recons_logits = decoder(codes_transformed, is_training, reuse=reuse)
    return recons, codes, recons_logits


def variable(name, shape=None, initializer=tf.contrib.layers.xavier_initializer_conv2d(uniform=False), trainable=True):
    #tf.random_normal_initializer(stddev=0.0001)
    #tf.constant_initializer(0.0)
    with tf.device('/gpu:0'):
        var = tf.get_variable(name, shape, initializer=initializer, trainable=trainable)
    return var

def tf_nn_lrelu(x, alpha=0.1, name='lrelu'):
    return tf.nn.relu(x, name=name+'_a') + tf.nn.relu(-alpha*x, name=name+'_b')

def encoder(x, num_latents, is_training, reuse=False):
    """Encoder with conv3d"""
    
    def convlayer(i, inp, ksize, inpdim, outdim, stride, reuse, nonlin=tf.nn.elu, dobn=True, padding='SAME'):
        scopename = 'conv_layer' + str(i)
        print(scopename)
        print(' input:', inp)
        strides = [1, stride, stride, stride, 1]
        with tf.variable_scope(scopename) as scope:
            if reuse:
                scope.reuse_variables()
            kernel = variable(scopename + '_kernel', [ksize, ksize, ksize, inpdim, outdim])
            bias = variable(scopename + '_bias', [outdim], tf.constant_initializer(0.0))
            linout = tf.nn.conv3d(inp, kernel, strides=strides, padding=padding)
            linout = tf.nn.bias_add(linout, bias)
            if dobn:
                bnout = bn5d(linout, is_training, reuse=reuse)
            else:
                bnout = linout
            out = nonlin(bnout, name=scopename + '_nonlin')
        print(' out:', out)
        return out

    l0 = convlayer(0, x,  3, 1,     16,  1, reuse)
    l1 = convlayer(1, l0, 3, 16,    32,  2, reuse)
    l2 = convlayer(2, l1, 3, 32,    64,  2, reuse)
    l3 = convlayer(3, l2, 3, 64,   128,  2, reuse)
    l4 = convlayer(4, l3, 3, 128,  256,  2, reuse)
    l5 = convlayer(5, l4, 4, 256,  2**10, 1, reuse, padding='VALID')   
    codes = convlayer(6, l5, 1, 2**10, num_latents, 1, reuse, nonlin=tf.identity, dobn=False) # 1 -> 1
    return codes


def vol_resize_nearest(x, outshapes, align_corners=None):
    outdepth, outheight, outwidth = outshapes
    batch_size, depth, height, width, inpdim = x.get_shape().as_list()
    xd_hw = tf.reshape(x, [-1, height, width, inpdim])
    xd_hhww = tf.image.resize_nearest_neighbor(xd_hw, [outheight, outwidth], align_corners=align_corners)
    x_dhhww = tf.reshape(xd_hhww, [batch_size, depth, outheight, outwidth, inpdim])
    x_hhwwd = tf.transpose(x_dhhww, [0,2,3,1,4])
    xhh_wwd = tf.reshape(x_hhwwd, [-1, outwidth, depth, inpdim])
    xhh_wwdd = tf.image.resize_nearest_neighbor(xhh_wwd, [outwidth, outdepth], align_corners=align_corners)
    x_hhwwdd = tf.reshape(xhh_wwdd, [batch_size, outheight, outwidth, outdepth, inpdim])
    x_ddhhww = tf.transpose(x_hhwwdd, [0,3,1,2,4])
    return x_ddhhww


def decoder(codes, is_training, reuse=False):
    num_latents = codes.get_shape()[-1]

    def upconvlayer(i, inp, ksize, inpdim, outdim, outshape, reuse, nonlin=tf.nn.elu, dobn=True):
        scopename = 'upconv_layer' + str(i)
        inpshape = inp.get_shape().as_list()[-2]
        print(scopename)
        print(' input:', inp)
        #pad_size = int(ksize//2)
        #paddings = [[0,0], [pad_size, pad_size], [pad_size, pad_size], [pad_size, pad_size], [0,0]]
        output_shape = [outshape, outshape, outshape]
        padding='SAME'
        with tf.variable_scope(scopename) as scope:
            if reuse:
                scope.reuse_variables()
            kernel = variable(scopename + '_kernel', [ksize, ksize, ksize, inpdim, outdim])
            bias = variable(scopename + '_bias', [outdim], tf.constant_initializer(0.0))
            if outshape>inpshape:
                inp_resized = vol_resize_nearest(inp, output_shape)
            else:
                inp_resized = inp
            #inp_resized_padded = tf.pad(inp_resized, paddings, mode='SYMMETRIC')
            linout = tf.nn.conv3d(inp_resized, kernel, strides=[1, 1, 1, 1, 1], padding=padding)
            linout = tf.nn.bias_add(linout, bias)
            if dobn:
                bnout = bn5d(linout, is_training, reuse=reuse)
            else:
                bnout = linout
            out = nonlin(bnout, name=scopename + 'nonlin')
        print(' out:', out)
        return out

    def upconvlayer_tr(i, inp, ksize, inpdim, outdim, outshape, stride, reuse, nonlin=tf.nn.elu, dobn=True, padding='SAME'):
        scopename = 'upconv_layer_tr_' + str(i)
        print(scopename)
        print(' input:', inp)
        output_shape = [inp.get_shape().as_list()[0], outshape, outshape, outshape, outdim]
        strides = [1, stride, stride, stride, 1]
        with tf.variable_scope(scopename) as scope:
            if reuse:
                scope.reuse_variables()
            kernel = variable(scopename + '_kernel', [ksize, ksize, ksize, outdim, inpdim])
            bias = variable(scopename + '_bias', [outdim], tf.constant_initializer(0.0))
            linout = tf.nn.conv3d_transpose(inp, kernel, output_shape, strides=strides, padding=padding)
            linout = tf.nn.bias_add(linout, bias)
            if dobn:
                bnout = bn5d(linout, is_training, reuse=reuse)
            else:
                bnout = linout
            out = nonlin(bnout, name=scopename + 'nonlin')
        print(' out:', out)
        return out

    #l0 = upconvlayer(0,     codes, 1, num_latents, 512, 1, 1, reuse)
    #l1 = upconvlayer(1,     codes, 1, num_latents, 2048, 1, 1, reuse) #  1 -> 2
    #l2 = upconvlayer(2,     l1,    4, 2048,        512,  4, 4, reuse) #  2 -> 4
    #l3 = upconvlayer(3,     l2,    4, 512,         256,  7, 2, reuse) #  4 -> 7
    #l4 = upconvlayer(4,     l3,    5, 256,         128, 14, 2, reuse) #  7 -> 14
    #l5 = upconvlayer(5,     l4,    5, 128,         64,  28, 2, reuse) # 14 -> 28
    #l6 = upconvlayer(6,     l5,    5, 64,          32,  56, 2, reuse) # 28 -> 56
    #recons = upconvlayer(7, l6,    3, 32,          1,   56, 1, reuse, nonlin=tf.nn.sigmoid)

    l1 = upconvlayer(1,     codes, 1, num_latents, 2**10, 1, reuse) 
    l2 = upconvlayer_tr(2,  l1,    4, 2**10,       512,   4, 4, reuse)
    l3 = upconvlayer(3,     l2,    3, 512,         256,   8, reuse)
    l4 = upconvlayer(4,     l3,    3, 256,         128,  16, reuse)
    l5 = upconvlayer(5,     l4,    3, 128,         64,   32, reuse)
    l6 = upconvlayer(6,     l5,    3, 64,          32,   32, reuse)
    l7 = upconvlayer(7,     l6,    3, 32,          16,   64, reuse)
    recons_logits = upconvlayer(8, l7,    5, 16,          1,    64, reuse, nonlin=tf.identity)
    recons = tf.sigmoid(recons_logits)
    return recons, recons_logits


def bernoulli_xentropy(target, output):
    """Cross-entropy for Bernoulli variables"""
    target = 3*target-1
    output = 0.9*output + 0.1
    wx_entropy = -(90.0*target * tf.log(output) + 10.0*(1.0 - target) * tf.log(1.0 - output))/100.0
    #wx_entropy = -(target * tf.log(output) + (1.0 - target) * tf.log(1.0 - output))
    return tf.reduce_mean(tf.reduce_sum(wx_entropy, axis=(1,2,3,4)))
    #diff = tf.square(target-output)
    #return tf.reduce_mean(tf.reduce_sum(diff, axis=(1,2,3,4)))

#def bernoulli_xentropy(target, logits):
#    batch_size = target.get_shape().as_list()[0]
#    target = tf.reshape(target, [batch_size, -1])
#    logits = tf.reshape(logits, [batch_size, -1])
#    x_entropy = tf.nn.sigmoid_cross_entropy_with_logits(labels=target, logits=logits)
#    return tf.reduce_mean(tf.reduce_sum(x_entropy, axis=1))


def spatial_transform(stl, x, transmat, paddings):
    x_padded = tf.pad(x, paddings, mode='CONSTANT')
    batch_size = transmat.get_shape().as_list()[0]
    shiftmat = tf.zeros([batch_size,3,1], dtype=tf.float32)
    transmat_full = tf.concat([transmat, shiftmat], axis=2)
    transmat_full = tf.reshape(transmat_full, [batch_size, -1])
    x_in = stl.transform(x_padded, transmat_full)
    # thresholding
    x_in = tf.floor(0.5 + x_in)
    return x_in

def get_3drotmat(xyzrot):
    assert xyzrot.ndim==2, 'xyzrot must be 2 dimensional array'
    batch_size = xyzrot.shape[0]
    assert xyzrot.shape[1]==3, 'must have rotation angles for x,y and z axii'
    phi = xyzrot[:,0]
    theta = xyzrot[:,1]
    psi = xyzrot[:,2]
    rotmat = np.zeros([batch_size, 3, 3])
    rotmat[:,0,0] = np.cos(theta)*np.cos(psi)
    rotmat[:,0,1] = np.cos(phi)*np.sin(psi) + np.sin(phi)*np.sin(theta)*np.cos(psi)
    rotmat[:,0,2] = np.sin(phi)*np.sin(psi) - np.cos(phi)*np.sin(theta)*np.cos(psi)
    rotmat[:,1,0] = -np.cos(theta)*np.sin(psi)
    rotmat[:,1,1] = np.cos(phi)*np.cos(psi) - np.sin(phi)*np.sin(theta)*np.sin(psi)
    rotmat[:,1,2] = np.sin(phi)*np.cos(psi) + np.cos(phi)*np.sin(theta)*np.sin(psi)
    rotmat[:,2,0] = np.sin(theta)
    rotmat[:,2,1] = -np.sin(phi)*np.cos(theta)
    rotmat[:,2,2] = np.cos(phi)*np.cos(theta)
    return rotmat


def get_3dscalemat(xyzfactor):
    batch_size = xyzfactor.shape[0]
    assert xyzfactor.ndim==2, 'xyzfactor must be a 2 dimensional array'
    assert xyzfactor.shape[1]==3, 'xyzfactor must have scale factor for each axis'
    scalemat = np.zeros([batch_size, 3, 3])
    scalemat[:,0,0] = xyzfactor[:,0]
    scalemat[:,1,1] = xyzfactor[:,1]
    scalemat[:,2,2] = xyzfactor[:,2]
    return scalemat

def get_2drotscalemat(theta, min_scale, max_scale):
    batch_size = theta.shape[0]
    Rot = np.zeros([batch_size, 2, 2])

    if max_scale>min_scale + 1e-6:
        theta = theta-min_scale
        theta = theta/(max_scale-min_scale)
    theta = np.pi*theta
    Rot[:,0,0] = np.cos(theta)
    Rot[:,0,1] = -np.sin(theta)
    Rot[:,1,0] = np.sin(theta)
    Rot[:,1,1] = np.cos(theta)
    return Rot

def random_transmats(batch_size):
    """ Random rotations in 3D
    """
    min_scale = 1.0
    max_scale = 1.0

    if False:
        params_inp_rot = np.pi*2*(np.random.rand(batch_size, 3)-0.5)
        params_inp_rot[:,[0]] = 0.0
        params_inp_scale = 1.0 + 0.0*np.random.rand(batch_size, 3)

        params_trg_rot = np.pi*2*(np.random.rand(batch_size, 3)-0.5)
        params_trg_rot[:,[0]] = 0.0
        params_trg_scale = 1.0 + 0.0*np.random.rand(batch_size, 3)
    else:
        params_inp_rot = np.pi*2*(np.random.rand(batch_size, 3)-0.5)
        params_inp_rot[:,1] = params_inp_rot[:,1]/2
        params_inp_scale = min_scale + (max_scale-min_scale)*np.random.rand(batch_size, 3)

        params_trg_rot = np.pi*2*(np.random.rand(batch_size, 3)-0.5)
        params_trg_rot[:,1] = params_trg_rot[:,1]/2
        params_trg_scale = min_scale + (max_scale-min_scale)*np.random.rand(batch_size, 3)

    inp_3drotmat = get_3drotmat(params_inp_rot)
    inp_3dscalemat = get_3dscalemat(params_inp_scale)

    trg_3drotmat = get_3drotmat(params_trg_rot)
    trg_3dscalemat = get_3dscalemat(params_trg_scale)

    # scale and rot because inverse warp in stl
    stl_transmat_inp = np.matmul(inp_3dscalemat, inp_3drotmat)
    stl_transmat_trg = np.matmul(trg_3dscalemat, trg_3drotmat)
    
    f_params_inp = np.zeros([batch_size, 3, 3])
    # was like this:
    #cur_rotmat = np.matmul(trg_3drotmat, inp_3drotmat.transpose([0,2,1]))
    cur_rotmat = np.matmul(trg_3drotmat.transpose([0,2,1]), inp_3drotmat)
    f_params_inp = set_f_params_rot(f_params_inp, cur_rotmat)
    #print(f_params_inp[0,:,:])

    # TODO
    #for i in xrange(3):
    #    inp_f_2dscalemat = get_2drotscalemat(params_inp_scale[:, i], min_scale, max_scale)
    #    trg_f_2dscalemat = get_2drotscalemat(params_trg_scale[:, i], min_scale, max_scale)
    #    cur_f_scalemat = np.matmul(trg_f_2dscalemat, inp_f_2dscalemat.transpose([0,2,1]))
    #    f_params_inp = set_f_params_scale(f_params_inp, i, cur_f_scalemat)

    return stl_transmat_inp.astype(np.float32), stl_transmat_trg.astype(np.float32), f_params_inp.astype(np.float32)

def set_f_params_rot(f_params, rotmat):
    f_params[:,0:3,0:3] = rotmat
    return f_params

def set_f_params_scale(f_params, i, rotmat):
    f_params[:,3+i*2:5+i*2,3+i*2:5+i*2] = rotmat
    return f_params

def mul_f_params_rot(f_params, rotmat):
    f_params[:,0:3,0:3] = np.matmul(rotmat, f_params[:,0:3,0:3])
    return f_params

def mul_f_params_scale(f_params, i, rotmat):
    f_params[:,3+i*2:5+i*2,3+i*2:5+i*2] = np.matmul(rotmat, f_params[:,3+i*2:5+i*2,3+i*2:5+i*2])
    return f_params

def update_f_params(f_params, rot_or_scale, ax, theta):
    if rot_or_scale==0:
        # do 3x3 rotation
        angles = np.zeros([1,3])
        angles[:,ax] = theta
        inp_3drotmat = get_3drotmat(angles)
        f_params = set_f_params_rot(f_params, inp_3drotmat)
    elif rot_or_scale==1:
        # do 2x2 scale rotation
        angles = np.zeros([1,1])
        angles[:,0] = theta
        # TODO min_scale, max_scale
        inp_f_2dscalemat = get_2drotscalemat(angles, 1.0, 1.0)
        f_params = set_f_params_scale(f_params, ax, inp_f_2dscalemat)
    return f_params


##### SPECIAL FUNCTIONS #####
def bn5d(X, train_phase, decay=0.99, name='batchNorm', reuse=False):
    assert len(X.get_shape().as_list())==5, 'input to bn5d must be 5d tensor'

    n_out = X.get_shape().as_list()[-1]
    
    beta = tf.get_variable('beta_'+name, dtype=tf.float32, shape=n_out, initializer=tf.constant_initializer(0.0))
    gamma = tf.get_variable('gamma_'+name, dtype=tf.float32, shape=n_out, initializer=tf.constant_initializer(1.0))
    pop_mean = tf.get_variable('pop_mean_'+name, dtype=tf.float32, shape=n_out, trainable=False)
    pop_var = tf.get_variable('pop_var_'+name, dtype=tf.float32, shape=n_out, trainable=False)

    batch_mean, batch_var = tf.nn.moments(X, [0, 1, 2, 3], name='moments_'+name)
    
    if not reuse:
    	ema = tf.train.ExponentialMovingAverage(decay=decay)
    
    	def mean_var_with_update():
    		ema_apply_op = ema.apply([batch_mean, batch_var])
    		pop_mean_op = tf.assign(pop_mean, ema.average(batch_mean))
    		pop_var_op = tf.assign(pop_var, ema.average(batch_var))
    
    		with tf.control_dependencies([ema_apply_op, pop_mean_op, pop_var_op]):
    			return tf.identity(batch_mean), tf.identity(batch_var)
    	
    	mean, var = tf.cond(train_phase, mean_var_with_update,
    				lambda: (pop_mean, pop_var))
    else:
    	mean, var = tf.cond(train_phase, lambda: (batch_mean, batch_var),
    			lambda: (pop_mean, pop_var))
    	
    return tf.nn.batch_normalization(X, mean, var, beta, gamma, 1e-5)


############################################

def train(inputs, outputs, ops, opt, data):
    """Training loop"""
    # Unpack inputs, outputs and ops
    x, global_step, stl_params_in, stl_params_trg, f_params, lr, test_x, test_stl_params_in, val_f_params, is_training = inputs
    loss, merged, test_recon, recons = outputs
    train_op = ops
    
    # For checkpoints
    gs = 0
    start = time.time()
    
    saver = tf.train.Saver()
    sess = tf.Session()
    
    # Initialize variables
    init = tf.global_variables_initializer()
    sess.run(init)
    
    train_writer = tf.summary.FileWriter(opt['summary_path'], sess.graph)

    # Training loop
    for epoch in xrange(opt['n_epochs']):
        # Learning rate
        exponent = sum([epoch > i for i in opt['lr_schedule']])
        current_lr = opt['lr']*np.power(0.1, exponent)
        
        # Train
        train_loss = 0.
        train_acc = 0.
        # Run training steps
        num_steps = data.train.num_steps(opt['mb_size'])
        for step_i in xrange(num_steps):
            cur_stl_params_in, cur_stl_params_trg, cur_f_params = random_transmats(opt['mb_size'])
            ops = [global_step, loss, merged, train_op]
            cur_x, _ = data.train.next_batch(opt['mb_size'])
            
            feed_dict = {
                        x: cur_x,
                        stl_params_trg: cur_stl_params_trg, 
                        stl_params_in: cur_stl_params_in, 
                        f_params : cur_f_params, 
                        lr : current_lr,
                        is_training : True
                    }

            gs, l, summary, __ = sess.run(ops, feed_dict=feed_dict)
            train_loss += l

            # Summary writers
            train_writer.add_summary(summary, gs)

        if epoch % FLAGS.save_step == 0:
            cur_recons = sess.run(recons, feed_dict=feed_dict)
            tile_size = int(np.floor(np.sqrt(cur_recons.shape[0])))
            cur_recons = cur_recons[0:tile_size*tile_size, :,:,:,:]
            tile_image_d, tile_image_h, tile_image_w = get_imgs_from_vol(cur_recons, tile_size, tile_size)
            save_name = './samples/' + opt['flag'] + '/train_image_%04d' % epoch
            imsave(save_name + '_d.png', tile_image_d) 
            imsave(save_name + '_h.png', tile_image_h) 
            imsave(save_name + '_w.png', tile_image_w) 

        train_loss /= num_steps
        print('[{:03d}]: {:03f}'.format(epoch, train_loss))

        # Save model
        if epoch % FLAGS.save_step == 0:
            path = saver.save(sess, opt['save_path'], epoch)
            print('Saved model to ' + path)
        
        # Validation
        if epoch % 2 == 0:
            val_recons = []
            max_angles = 20
            #pick a random initial transformation
            cur_stl_params_in, _, cur_f_params = random_transmats(1)
            cur_x, _ = data.validation.next_batch(1)
            fangles = np.linspace(0., np.pi, num=max_angles)
            fscales = np.linspace(0.8, 1.0, num=max_angles)

            rot_ax = 1#np.random.randint(0, 3)
            for j in xrange(max_angles):
                cur_f_params_j = update_f_params(cur_f_params, 0, rot_ax, fangles[j])
                do_scale_ax = np.random.rand(3)>0.5
                for i in xrange(max_angles):
                    cur_f_params_ji = cur_f_params_j
                    # TODO
                    #for scale_ax in xrange(3):
                    #    if do_scale_ax[scale_ax]:
                    #        cur_f_params_ji = update_f_params(cur_f_params_ji, 1, scale_ax, fscales[i])

                    feed_dict = {
                                test_x : cur_x,
                                test_stl_params_in : cur_stl_params_in, 
                                val_f_params: cur_f_params_ji,
                                is_training : False
                            }

                    y = sess.run(test_recon, feed_dict=feed_dict)
                    val_recons.append(y[0,:,:,:,:].copy())
            
            samples_ = np.stack(val_recons)

            tile_image = np.reshape(samples_, [max_angles*max_angles, opt['outsize'][0], opt['outsize'][1], opt['outsize'][2], opt['color_chn']])

            tile_image_d, tile_image_h, tile_image_w = get_imgs_from_vol(tile_image, max_angles, max_angles)

            save_name = './samples/' + opt['flag'] + '/image_%04d' % epoch
            imsave(save_name + '_d.png', tile_image_d) 
            imsave(save_name + '_h.png', tile_image_h) 
            imsave(save_name + '_w.png', tile_image_w) 

            # TODO save binvox


def main(_):
    opt = {}
    """Main loop"""
    tf.reset_default_graph()
    if FLAGS.Daniel:
        print('Hello Daniel!')
        opt['root'] = '/home/daniel'
        dir_ = opt['root'] + '/Code/harmonicConvolutions/tensorflow1/scale'
    elif FLAGS.Sleepy:
        print('Hello dworrall!')
        opt['root'] = '/home/dworrall'
        dir_ = opt['root'] + '/Code/harmonicConvolutions/tensorflow1/scale'
    elif FLAGS.Dopey:
        print('Hello Daniyar!')
        opt['root'] = '/home/daniyar'
        dir_ = opt['root'] + '/deep_learning/harmonicConvolutions/tensorflow1/scale'
    elif FLAGS.DaniyarSleepy:
        print('Hello Daniyar!')
        opt['root'] = '/home/daniyar'
        dir_ = opt['root'] + '/deep_learning/harmonicConvolutions/tensorflow1/scale'
    else:
        opt['root'] = '/home/sgarbin'
        dir_ = opt['root'] + '/Projects/harmonicConvolutions/tensorflow1/scale'
    
    opt['mb_size'] = 16
    opt['n_epochs'] = 50
<<<<<<< HEAD
    opt['lr_schedule'] = [1, 30, 40]
    opt['lr'] = 1e-3
=======
    opt['lr_schedule'] = [15, 45]
    opt['lr'] = 1e-4
>>>>>>> abd3dd60

    opt['vol_size'] = [32,32,32]
    pad_size = 16#int(np.ceil(np.sqrt(3)*opt['vol_size'][0]/2)-opt['vol_size'][0]/2)
    opt['outsize'] = [i + 2*pad_size for i in opt['vol_size']]
    stl = AffineVolumeTransformer(opt['outsize'])
    opt['color_chn'] = 1
    opt['stl_size'] = 3 # no translation
    # TODO
    opt['f_params_dim'] = 3# + 2*3 # rotation matrix is 3x3 and we have 3 axis scalings implemented as 2x2 rotations
    opt['num_latents'] = opt['f_params_dim']*256


    opt['flag'] = 'shapenet'
    opt['summary_path'] = dir_ + '/summaries/autotrain_{:s}'.format(opt['flag'])
    opt['save_path'] = dir_ + '/checkpoints/autotrain_{:s}/model.ckpt'.format(opt['flag'])
    
    #check and clear directories
    checkFolder(opt['summary_path'])
    checkFolder(opt['save_path'])
    checkFolder(dir_ + '/samples/' + opt['flag'])
    #removeAllFilesInDirectory(opt['summary_path'], '.*')
    #removeAllFilesInDirectory(opt['save_path'], '.*')
    
    # Load data
    data = load_data()
    
    # Placeholders
    # batch_size, depth, height, width, in_channels
    x = tf.placeholder(tf.float32, [opt['mb_size'],opt['vol_size'][0],opt['vol_size'][1],opt['vol_size'][2], opt['color_chn']], name='x')
    stl_params_in  = tf.placeholder(tf.float32, [opt['mb_size'],opt['stl_size'],opt['stl_size']], name='stl_params_in')
    stl_params_trg = tf.placeholder(tf.float32, [opt['mb_size'],opt['stl_size'],opt['stl_size']], name='stl_params_trg')
    f_params = tf.placeholder(tf.float32, [opt['mb_size'], opt['f_params_dim'], opt['f_params_dim']], name='f_params')

    test_x = tf.placeholder(tf.float32, [1,opt['vol_size'][0],opt['vol_size'][1],opt['vol_size'][2],opt['color_chn']], name='test_x')
    test_stl_params_in  = tf.placeholder(tf.float32, [1,opt['stl_size'],opt['stl_size']], name='test_stl_params_in')
    val_f_params = tf.placeholder(tf.float32, [1, opt['f_params_dim'], opt['f_params_dim']], name='val_f_params') 
    paddings = tf.convert_to_tensor(np.array([[0,0], [pad_size,pad_size], [pad_size,pad_size], [pad_size, pad_size], [0,0]]), dtype=tf.int32)
    
    global_step = tf.Variable(0, name='global_step', trainable=False)
    lr = tf.placeholder(tf.float32, [], name='lr')
    is_training = tf.placeholder(tf.bool, [], name='is_training')
    
    # Build the training model
    x_in = spatial_transform(stl, x, stl_params_in, paddings)
    x_trg = spatial_transform(stl, x, stl_params_trg, paddings)
    recons, codes, recons_logits = autoencoder(x_in, opt['num_latents'], f_params, is_training)
    
    # Test model
    test_x_in = spatial_transform(stl, test_x, test_stl_params_in, paddings)
    test_recon, __, _ = autoencoder(test_x_in, opt['num_latents'], val_f_params, is_training, reuse=True)
    
    # LOSS
    loss = bernoulli_xentropy(x_trg, recons)
    #loss = bernoulli_xentropy(x_trg, recons_logits)
    
    # Summaries
    tf_vol_summary('recons', recons) 
    tf_vol_summary('inputs', x_in) 
    tf_vol_summary('targets', x_trg) 
    tf.summary.scalar('Loss', loss)
    tf.summary.scalar('LearningRate', lr)
    merged = tf.summary.merge_all()
    
    # Build optimizer
    optim = tf.train.AdamOptimizer(lr)
    train_op = optim.minimize(loss, global_step=global_step)
    
    # Set inputs, outputs, and training ops
    inputs = [x, global_step, stl_params_in, stl_params_trg, f_params, lr, test_x, test_stl_params_in, val_f_params, is_training]
    outputs = [loss, merged, test_recon, recons]
    ops = [train_op]
    
    # Train
    return train(inputs, outputs, ops, opt, data)

if __name__ == '__main__':
    tf.app.run()<|MERGE_RESOLUTION|>--- conflicted
+++ resolved
@@ -267,27 +267,27 @@
     l5 = upconvlayer(5,     l4,    3, 128,         64,   32, reuse)
     l6 = upconvlayer(6,     l5,    3, 64,          32,   32, reuse)
     l7 = upconvlayer(7,     l6,    3, 32,          16,   64, reuse)
-    recons_logits = upconvlayer(8, l7,    5, 16,          1,    64, reuse, nonlin=tf.identity)
+    recons_logits = upconvlayer(8, l7,    5, 16,          1,    64, reuse, nonlin=tf.identity, dobn=False)
     recons = tf.sigmoid(recons_logits)
     return recons, recons_logits
 
 
-def bernoulli_xentropy(target, output):
-    """Cross-entropy for Bernoulli variables"""
-    target = 3*target-1
-    output = 0.9*output + 0.1
-    wx_entropy = -(90.0*target * tf.log(output) + 10.0*(1.0 - target) * tf.log(1.0 - output))/100.0
-    #wx_entropy = -(target * tf.log(output) + (1.0 - target) * tf.log(1.0 - output))
-    return tf.reduce_mean(tf.reduce_sum(wx_entropy, axis=(1,2,3,4)))
-    #diff = tf.square(target-output)
-    #return tf.reduce_mean(tf.reduce_sum(diff, axis=(1,2,3,4)))
-
-#def bernoulli_xentropy(target, logits):
-#    batch_size = target.get_shape().as_list()[0]
-#    target = tf.reshape(target, [batch_size, -1])
-#    logits = tf.reshape(logits, [batch_size, -1])
-#    x_entropy = tf.nn.sigmoid_cross_entropy_with_logits(labels=target, logits=logits)
-#    return tf.reduce_mean(tf.reduce_sum(x_entropy, axis=1))
+#def bernoulli_xentropy(target, output):
+#    """Cross-entropy for Bernoulli variables"""
+#    target = 3*target-1
+#    output = 0.9*output + 0.1
+#    wx_entropy = -(90.0*target * tf.log(output) + 10.0*(1.0 - target) * tf.log(1.0 - output))/100.0
+#    #wx_entropy = -(target * tf.log(output) + (1.0 - target) * tf.log(1.0 - output))
+#    return tf.reduce_mean(tf.reduce_sum(wx_entropy, axis=(1,2,3,4)))
+#    #diff = tf.square(target-output)
+#    #return tf.reduce_mean(tf.reduce_sum(diff, axis=(1,2,3,4)))
+
+def bernoulli_xentropy(target, logits):
+    batch_size = target.get_shape().as_list()[0]
+    target = tf.reshape(target, [batch_size, -1])
+    logits = tf.reshape(logits, [batch_size, -1])
+    x_entropy = tf.nn.sigmoid_cross_entropy_with_logits(labels=target, logits=logits)
+    return tf.reduce_mean(tf.reduce_sum(x_entropy, axis=1))
 
 
 def spatial_transform(stl, x, transmat, paddings):
@@ -602,13 +602,8 @@
     
     opt['mb_size'] = 16
     opt['n_epochs'] = 50
-<<<<<<< HEAD
-    opt['lr_schedule'] = [1, 30, 40]
-    opt['lr'] = 1e-3
-=======
     opt['lr_schedule'] = [15, 45]
     opt['lr'] = 1e-4
->>>>>>> abd3dd60
 
     opt['vol_size'] = [32,32,32]
     pad_size = 16#int(np.ceil(np.sqrt(3)*opt['vol_size'][0]/2)-opt['vol_size'][0]/2)
@@ -661,8 +656,8 @@
     test_recon, __, _ = autoencoder(test_x_in, opt['num_latents'], val_f_params, is_training, reuse=True)
     
     # LOSS
-    loss = bernoulli_xentropy(x_trg, recons)
-    #loss = bernoulli_xentropy(x_trg, recons_logits)
+    #loss = bernoulli_xentropy(x_trg, recons)
+    loss = bernoulli_xentropy(x_trg, recons_logits)
     
     # Summaries
     tf_vol_summary('recons', recons) 
