"""Functions for downloading and reading MNIST data."""
from __future__ import print_function
import os
import numpy as np
import binvox_rw
import glob
import multiprocessing

# save our result
def save_binvox(inp, prefix='model_'):
  for i in range(inp.shape[0]):
    cur_vol = inp[i,:,:,:,0]
    cur_vol = np.transpose(cur_vol, [2,1,0])
    cur_vol = cur_vol>0.5 # binary
    #with open('data/model.binvox', 'rb') as f:
    #  model = binvox_rw.read_as_3d_array(f)
    cur_model = binvox_rw.Voxels(
            data=cur_vol, 
            dims=list(cur_vol.shape), 
            translate=[0,0,0], 
            scale=1.0, 
            axis_order='xyz')
    with open(prefix + str(i) + '.binvox', 'wb') as f:
      cur_model.write(f)


def read_binbox(path):
  with open(path, 'rb') as f:
    model = binvox_rw.read_as_3d_array(f)
    result = model.data.copy().astype(np.int8)
    result = np.transpose(result, [2,1,0])
    return result
  return None

 
def dense_to_one_hot(labels_dense, num_classes=10):
  """Convert class labels from scalars to one-hot vectors."""
  num_labels = labels_dense.shape[0]
  index_offset = numpy.arange(num_labels) * num_classes
  labels_one_hot = numpy.zeros((num_labels, num_classes))
  labels_one_hot.flat[index_offset + labels_dense.ravel()] = 1
  return labels_one_hot


class DataSet(object):
  def __init__(self, file_list, label_list, one_hot):
    assert len(file_list) == len(label_list), (
        "files: %s labels: %s" % (len(file_list), len(label_list)))
    self._num_examples = len(file_list)
    # read first file to get width, height, depth
    def get_dims(fname):
        vol = read_binbox(fname)
        return vol.shape[0], vol.shape[1], vol.shape[2]
    
    width, height, depth = get_dims(file_list[0])

    self._volumes = np.empty([self._num_examples, depth, height, width, 1], dtype=np.int8)

    p = multiprocessing.Pool(processes=4)
    for i in range(self._num_examples):
        fname = file_list[i]
        cur_vol = p.apply_async(read_binbox, [fname])
        self._volumes[i,:,:,:,0] = cur_vol.get()
        #cur_vol = read_binbox(fname)
        #self._volumes[i,:,:,:,0] = cur_vol
    p.close()
    p.join()

    self.perm = np.arange(self._num_examples, dtype=np.int64)
    self._labels = np.reshape(np.array(label_list), [-1])
    self._epochs_completed = 0
    self._index_in_epoch = 0
    
  @property
  def volumes(self):
    return self._volumes
  
  @property
  def labels(self):
    return self._labels
  
  @property
  def num_examples(self):
    return self._num_examples

  def num_steps(self, batch_size):
    return int(self._num_examples/batch_size)
  
  @property
  def epochs_completed(self):
    return self._epochs_completed
  
  def shuffle(self):
      np.random.shuffle(self.perm)

  def next_batch(self, batch_size, doperm=True):
      if doperm and self._index_in_epoch==0:
	self.shuffle()

      """Return the next `batch_size` examples from this data set."""
      start = self._index_in_epoch
      self._index_in_epoch += batch_size
      if self._index_in_epoch > self._num_examples:
        # Shuffle the data
        self.shuffle()

        # Start next epoch
        start = 0
        self._index_in_epoch = batch_size
        assert batch_size <= self._num_examples
      end = self._index_in_epoch

      inds = np.arange(start, end, dtype=np.int64)
      if doperm:
          inds = self.perm[inds]
      volumes = self._volumes[self.perm[start:end], :,:,:,:]
      volumes = volumes.astype(np.float32)
      labels = self._labels[self.perm[start:end]]
      return volumes, labels

  
def read_data_sets(basedir, one_hot=False):
  class DataSets(object):
    pass
  data_sets = DataSets()
  #print(basedir)
  #print(os.path.expanduser(basedir))
  #print(os.path.realpath(os.path.expanduser(basedir)))
  basedir = os.path.realpath(os.path.expanduser(basedir))
  print('Reading', basedir)

  # TODO
  #train_split = 0.8
  #validation_split = 0.1
  #test_split = 0.1
  #train_split = 0.8
  #validation_split = 0.1
  #test_split = 0.1

  class_folders = sorted(glob.glob(os.path.join(basedir, '*')))
  classes = [os.path.basename(os.path.normpath(class_folder)) for class_folder in class_folders]
  #print(classes)
  all_file_count = 0
  class_folders = class_folders[3:4]
  classes = classes[3:4]

  print(class_folders)

  train_file_list = []
  validation_file_list = []
  test_file_list = []
  train_labels = []
  validation_labels = []
  test_labels = []
  
  import pandas as pd
  pdsplits = pd.read_csv('shapenet.csv', header=0, index_col=None, dtype=object)

  def make_filelist(present_files, synsetId, split):
      modelIds = pdsplits[(pdsplits['synsetId'] == synsetId) & (pdsplits['split']==split)]['modelId']
      modelIds = modelIds.tolist()
      def makepath(modelid):
          path = os.path.join(basedir, synsetId)
          path = os.path.join(path, modelid)
          path = os.path.join(path, 'model.binvox')
          return path
          
      filelist = [makepath(modelid) for modelid in modelIds]
      toberemoved = []
      for f in filelist:
          if not f in present_files:
              toberemoved.append(f)
  
      for f in toberemoved:
          filelist.remove(f)
      return filelist

<<<<<<< HEAD
  all_file_count = 0
  #class_folders = class_folders[3:4] # cars
  class_folders = class_folders[4:5] # chairs

  print(class_folders)
=======
>>>>>>> 2445fecd
  for i in range(len(class_folders)):
    file_list = sorted(glob.glob(os.path.join(class_folders[i], '*/model.binvox')))
    all_file_count += len(file_list)

    cur_train_file_list = make_filelist(file_list, classes[i], 'train')
    cur_validation_file_list = make_filelist(file_list, classes[i], 'val')
    cur_test_file_list = make_filelist(file_list, classes[i], 'test')

    cur_train_labels = [i]*len(cur_train_file_list) # DANGER BEWARE do not change values in this list
    cur_validation_labels = [i]*len(cur_validation_file_list) # DANGER BEWARE do not change values in this list
    cur_test_labels = [i]*len(cur_test_file_list) # DANGER BEWARE do not change values in this list

    train_file_list.extend(cur_train_file_list)
    validation_file_list.extend(cur_validation_file_list)
    test_file_list.extend(cur_test_file_list)
    train_labels.extend(cur_train_labels)
    validation_labels.extend(cur_validation_labels)
    test_labels.extend(cur_test_labels)

  #all_files_list = []
  #for i in range(len(class_folders)):
  #  file_list = sorted(glob.glob(os.path.join(class_folders[i], '*/model.binvox')))
  #  #all_files_list.append(file_list)
  #  all_file_count += len(file_list)

  #  rem_file_size = len(file_list)
  #  train_split_size = np.min([rem_file_size, np.ceil(len(file_list)*train_split).astype(np.int)])
  #  rem_file_size = np.max([0, len(file_list) - train_split_size])
  #  validation_split_size = np.ceil(len(file_list)*validation_split).astype(np.int)
  #  rem_file_size = np.max([0, len(file_list) - train_split_size - validation_split_size])
  #  test_split_size = np.min([rem_file_size, np.ceil(len(file_list)*test_split).astype(np.int)])

  #  cur_train_file_list = file_list[0:train_split_size]
  #  cur_validation_file_list = file_list[train_split_size: (train_split_size + validation_split_size)]
  #  cur_test_file_list = file_list[(train_split_size + validation_split_size):(train_split_size + validation_split_size + test_split_size)]

  #  cur_train_labels = [i]*train_split_size # DANGER BEWARE do not change values in this list
  #  cur_validation_labels = [i]*validation_split_size # DANGER BEWARE do not change values in this list
  #  cur_test_labels = [i]*test_split_size # DANGER BEWARE do not change values in this list

  #  #print(os.path.basename(os.path.normpath(os.path.dirname(file_list[0]))))

  #  train_file_list.extend(cur_train_file_list)
  #  validation_file_list.extend(cur_validation_file_list)
  #  test_file_list.extend(cur_test_file_list)
  #  train_labels.extend(cur_train_labels)
  #  validation_labels.extend(cur_validation_labels)
  #  test_labels.extend(cur_test_labels)

  print('Files to read:', all_file_count)
  #import pickle
  #with open('class_folders.pkl', 'wb') as f:
  #    pickle.dump(class_folders, f)
  #    pickle.dump(all_files_list, f)


  data_sets.train = DataSet(train_file_list, train_labels, one_hot)
  data_sets.validation = DataSet(validation_file_list, validation_labels, one_hot)
  data_sets.test = DataSet(test_file_list, test_labels, one_hot)
  return data_sets


def test():
  #dataset = read_data_sets('~/scratch/Datasets/ShapeNetVox32')
  dataset = read_data_sets('~/ShapeNet/shapenetvox/ShapeNetVox32')
  tmp1, tmp2 = dataset.train.next_batch(2)
  print(dataset.train.volumes.shape)
  print(tmp1.shape)
  print(np.amax(tmp1))
  print(np.amin(tmp1))
  print(tmp2)

def main(argv=None):  # pylint: disable=unused-argument
  test()

if __name__ == '__main__':
  main() <|MERGE_RESOLUTION|>--- conflicted
+++ resolved
@@ -175,14 +175,11 @@
           filelist.remove(f)
       return filelist
 
-<<<<<<< HEAD
   all_file_count = 0
   #class_folders = class_folders[3:4] # cars
-  class_folders = class_folders[4:5] # chairs
-
-  print(class_folders)
-=======
->>>>>>> 2445fecd
+  #class_folders = class_folders[4:5] # chairs
+
+  #print(class_folders)
   for i in range(len(class_folders)):
     file_list = sorted(glob.glob(os.path.join(class_folders[i], '*/model.binvox')))
     all_file_count += len(file_list)
