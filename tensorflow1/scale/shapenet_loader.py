--- conflicted
+++ resolved
@@ -141,15 +141,9 @@
   classes = [os.path.basename(os.path.normpath(class_folder)) for class_folder in class_folders]
   #print(classes)
   all_file_count = 0
-<<<<<<< HEAD
-  #class_folders = class_folders[3:4]
-  #classes = classes[3:4]
-
-=======
   #class_folders = class_folders[3:4] # cars
   #class_folders = class_folders[4:5] # chairs
   #classes = classes[3:4]
->>>>>>> 63ff4123
   print(class_folders)
 
   train_file_list = []
