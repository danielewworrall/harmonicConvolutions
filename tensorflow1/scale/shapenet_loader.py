--- conflicted
+++ resolved
@@ -141,13 +141,9 @@
   classes = [os.path.basename(os.path.normpath(class_folder)) for class_folder in class_folders]
   #print(classes)
   all_file_count = 0
-<<<<<<< HEAD
-  #class_folders = class_folders[3:4]
-
-=======
   class_folders = class_folders[3:4]
   classes = classes[3:4]
->>>>>>> b3fd630c
+
   print(class_folders)
 
   train_file_list = []
@@ -187,13 +183,10 @@
     cur_validation_file_list = make_filelist(file_list, classes[i], 'val')
     cur_test_file_list = make_filelist(file_list, classes[i], 'test')
 
-<<<<<<< HEAD
-=======
     cur_train_labels = [i]*len(cur_train_file_list) # DANGER BEWARE do not change values in this list
     cur_validation_labels = [i]*len(cur_validation_file_list) # DANGER BEWARE do not change values in this list
     cur_test_labels = [i]*len(cur_test_file_list) # DANGER BEWARE do not change values in this list
 
->>>>>>> b3fd630c
     train_file_list.extend(cur_train_file_list)
     validation_file_list.extend(cur_validation_file_list)
     test_file_list.extend(cur_test_file_list)
