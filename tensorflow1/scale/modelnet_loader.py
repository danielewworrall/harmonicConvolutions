"""Functions for downloading and reading MNIST data."""
from __future__ import print_function
import os
import numpy as np
from npyio import NpyTarReader

def dense_to_one_hot(labels_dense, num_classes=10):
  """Convert class labels from scalars to one-hot vectors."""
  num_labels = labels_dense.shape[0]
  index_offset = np.arange(num_labels) * num_classes
  labels_one_hot = np.zeros((num_labels, num_classes))
  labels_one_hot.flat[index_offset + labels_dense.ravel()] = 1
  return labels_one_hot


class_names_40 = ['airplane', 'bathtub', 'bed','bench','bookshelf','bottle','bowl','car','chair','cone','cup', 'curtain', 'desk', 'door','dresser','flower_pot','glass_box','guitar','keyboard','lamp','laptop','mantel','monitor','night_stand','person', 'piano', 'plant', 'radio','range_hood','sink','sofa', 'stairs', 'stool', 'table','tent','toilet','tv_stand', 'vase', 'wardrobe', 'xbox']

class_id_to_name = {
       1: "bathtub",
       2: "bed",
       3: "chair",
       4: "desk",
       5: "dresser",
       6: "monitor",
       7: "night_stand",
       8: "sofa",
       9: "table",
       10: "toilet"
}

class DataSet(object):
  def __init__(self, path, one_hot, skipchance=0, sel=None):
    reader = NpyTarReader(path)
    num_examples = reader.num_files
    valid_counter = 0

    if sel is None:
        dosel = False
        sel = []
    else:
        dosel = True

    for ix, (x, name) in enumerate(reader):
        if ix==0:
            # read first file to get width, height, depth
            depth, height, width = x.shape # TODO not sure if order is correct
            volumes = np.empty([num_examples, depth, height, width, 1], dtype=np.uint8)
            labels = -1000*np.ones([num_examples], dtype=np.int16)
        cur_id = int(name[0:3])
        #tmpname = class_id_to_name.get(cur_id)
        #val1 = name[4:7]
        #val2 = tmpname[:3]
        #if val1!=val2:
        #    print(val1, val2)

        label = cur_id-1
        if label is not None:
            if dosel:
                if ix in sel:
                    volumes[valid_counter,:,:,:,0] = x
                    labels[valid_counter] = label
                    valid_counter += 1
            else:
                if np.random.rand()<skipchance:
                    sel.append(ix)
                else:
                    volumes[valid_counter,:,:,:,0] = x
                    labels[valid_counter] = label
                    valid_counter += 1
        else:
            print('Unexpected class name:', name)

    self.sel = sel
    self._volumes = volumes[0:valid_counter]
    self._labels = labels[0:valid_counter]
    self._num_examples = valid_counter
    self.one_hot = one_hot

    max_lab = np.amax(self._labels)+1
    print(max_lab)
    balance = np.zeros(max_lab)
    for i in range(max_lab):
        balance[i] = np.sum((self._labels==i).astype(np.float32))/self._labels.shape[0]

    balance = np.array(balance, dtype=np.float32)
    self.class_balance = balance[np.newaxis,:]

    print('num_examples: ', self._num_examples)
    self.perm = np.arange(self._num_examples, dtype=np.int64)
    self._epochs_completed = 0
    self._index_in_epoch = 0
    
  @property
  def volumes(self):
    return self._volumes
  
  @property
  def labels(self):
    return self._labels
  
  @property
  def num_examples(self):
    return self._num_examples

  def num_steps(self, batch_size):
    return int(self._num_examples/batch_size)
  
  @property
  def epochs_completed(self):
    return self._epochs_completed
  
  def shuffle(self):
      np.random.shuffle(self.perm)

  def next_batch(self, batch_size, doperm=True):
      if doperm and self._index_in_epoch==0:
	self.shuffle()

      """Return the next `batch_size` examples from this data set."""
      start = self._index_in_epoch
      self._index_in_epoch += batch_size
      if self._index_in_epoch > self._num_examples:
        # Shuffle the data
        self.shuffle()

        # Start next epoch
        start = 0
        self._index_in_epoch = batch_size
        assert batch_size <= self._num_examples
      end = self._index_in_epoch

      inds = np.arange(start, end, dtype=np.int64)
      if doperm:
          inds = self.perm[inds]
      volumes = self._volumes[self.perm[start:end], :,:,:,:]
      volumes = volumes.astype(np.float32)
      labels = self._labels[self.perm[start:end]]
      labels = labels.astype(np.int32)
      if self.one_hot:
          #print(labels)
          labels = dense_to_one_hot(labels)
          #print(labels)
      return volumes, labels

def read_data_sets(basedir, one_hot=False):
  class DataSets(object):
    pass
  data_sets = DataSets()
  basedir = os.path.realpath(os.path.expanduser(basedir))
  print('Reading', basedir)

<<<<<<< HEAD
  data_sets.train = DataSet(os.path.join(basedir, 'shapenet10_train_nr.tar'), one_hot, 0.00)
  #data_sets.validation = DataSet(os.path.join(basedir, 'shapenet10_train_nr.tar'), one_hot, 0.0, data_sets.train.sel)
=======
  data_sets.train = DataSet(os.path.join(basedir, 'shapenet10_train_nr.tar'), one_hot, 0.05)
  data_sets.validation = DataSet(os.path.join(basedir, 'shapenet10_train_nr.tar'), one_hot, 0.0, data_sets.train.sel)
>>>>>>> a1d80d1b
  #data_sets.validation = data_sets.test # no decision based on validation sets

  data_sets.test = DataSet(os.path.join(basedir, 'shapenet10_test_nr.tar'), one_hot)

  return data_sets
  
def test():
<<<<<<< HEAD
  print(class_id)
  dataset = read_data_sets('~/Documents/Datasets/ModelNet/')
=======
  #dataset = read_data_sets('~/Documents/Datasets/ModelNet/')
>>>>>>> a1d80d1b
  #dataset = read_data_sets('~/ShapeNet/shapenetvox/ShapeNetVox32')
  #dataset = read_data_sets('~/scratch/Datasets/ModelNet/', True)
  tmp1, tmp2 = dataset.train.next_batch(2)
  print(dataset.train.volumes.shape)
  #print(dataset.validation.volumes.shape)
  print(dataset.test.volumes.shape)
  print(tmp1.shape)
  print(np.amax(tmp1))
  print(np.amin(tmp1))
  print(tmp2)
  print(np.unique(dataset.train._labels))
<<<<<<< HEAD
  y = np.bincount(dataset.train._labels)
  #ii = np.nonzero(y)[0]
  print(y)
  print(sum(y))
  yt = np.bincount(dataset.test._labels)
  print(yt)
  print(sum(yt))

  for i in (np.unique(dataset.train._labels)):
      print(class_names[i])
=======
  print(dataset.train.class_balance)
  print(dataset.test.class_balance)
  print(np.sum(dataset.train.class_balance))
  print(dataset.train.class_balance.shape)
  print(dataset.test.class_balance.shape)
  #print(np.bincount(dataset.train._labels))
  #print(np.bincount(dataset.validation._labels))
  #print(np.bincount(dataset.test._labels))
  #for i in (np.unique(dataset.train._labels)):
  #    print(class_names[i])
>>>>>>> a1d80d1b
  

def main(argv=None):  # pylint: disable=unused-argument
  test()

if __name__ == '__main__':
  main() <|MERGE_RESOLUTION|>--- conflicted
+++ resolved
@@ -149,13 +149,8 @@
   basedir = os.path.realpath(os.path.expanduser(basedir))
   print('Reading', basedir)
 
-<<<<<<< HEAD
-  data_sets.train = DataSet(os.path.join(basedir, 'shapenet10_train_nr.tar'), one_hot, 0.00)
-  #data_sets.validation = DataSet(os.path.join(basedir, 'shapenet10_train_nr.tar'), one_hot, 0.0, data_sets.train.sel)
-=======
   data_sets.train = DataSet(os.path.join(basedir, 'shapenet10_train_nr.tar'), one_hot, 0.05)
   data_sets.validation = DataSet(os.path.join(basedir, 'shapenet10_train_nr.tar'), one_hot, 0.0, data_sets.train.sel)
->>>>>>> a1d80d1b
   #data_sets.validation = data_sets.test # no decision based on validation sets
 
   data_sets.test = DataSet(os.path.join(basedir, 'shapenet10_test_nr.tar'), one_hot)
@@ -163,12 +158,8 @@
   return data_sets
   
 def test():
-<<<<<<< HEAD
   print(class_id)
   dataset = read_data_sets('~/Documents/Datasets/ModelNet/')
-=======
-  #dataset = read_data_sets('~/Documents/Datasets/ModelNet/')
->>>>>>> a1d80d1b
   #dataset = read_data_sets('~/ShapeNet/shapenetvox/ShapeNetVox32')
   #dataset = read_data_sets('~/scratch/Datasets/ModelNet/', True)
   tmp1, tmp2 = dataset.train.next_batch(2)
@@ -180,18 +171,6 @@
   print(np.amin(tmp1))
   print(tmp2)
   print(np.unique(dataset.train._labels))
-<<<<<<< HEAD
-  y = np.bincount(dataset.train._labels)
-  #ii = np.nonzero(y)[0]
-  print(y)
-  print(sum(y))
-  yt = np.bincount(dataset.test._labels)
-  print(yt)
-  print(sum(yt))
-
-  for i in (np.unique(dataset.train._labels)):
-      print(class_names[i])
-=======
   print(dataset.train.class_balance)
   print(dataset.test.class_balance)
   print(np.sum(dataset.train.class_balance))
@@ -202,7 +181,6 @@
   #print(np.bincount(dataset.test._labels))
   #for i in (np.unique(dataset.train._labels)):
   #    print(class_names[i])
->>>>>>> a1d80d1b
   
 
 def main(argv=None):  # pylint: disable=unused-argument
