--- conflicted
+++ resolved
@@ -7,7 +7,7 @@
 import numpy as np
 import seaborn as sns
 
-import sgd_equivariance as se
+#import sgd_equivariance as se
 
 from matplotlib import pyplot as plt
 sns.set_style("whitegrid")
@@ -23,11 +23,7 @@
 		accs.append(acc)
 		np.save('./batch_tests/equi_{:.0e}.npy'.format(opt['equivariant_weight']), accs)
 	'''
-<<<<<<< HEAD
 	plt.figure(1)
-=======
-	#plt.figure(1)
->>>>>>> 3d012f46
 	equi_weights = [1e-1, 1e-2, 1e-3, 1e-4, 1e-5, 1e-6]
 	
 	means = []
@@ -39,7 +35,6 @@
 		stddevs.append(np.std(data))
 		print data
 		print('{:s}: {:04f}, {:04f}'.format(fname, 1-means[-1], stddevs[-1]))
-<<<<<<< HEAD
 	
 	# No equivariance
 	fname = './batch_tests/equi_0e+00.npy'.format(equi_weight)
@@ -57,11 +52,6 @@
 	plt.tick_params(axis='both', which='major', labelsize=16)
 	plt.tight_layout()
 	plt.show()
-=======
-	#plt.errorbar(equi_weights, means, yerr=stddevs)
-	#plt.xscale('log')
-	#plt.show()
->>>>>>> 3d012f46
 	
 
 if __name__ == '__main__':
