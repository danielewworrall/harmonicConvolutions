import os
import sys
import time

import cv2
import equivariant
import numpy as np
import scipy as sp
import scipy.linalg as scilin
import scipy.ndimage.interpolation as sciint
import tensorflow as tf

import input_data

from equivariant import *
from matplotlib import pyplot as plt
from scipy import ndimage
from scipy import misc
from steer_conv import *

###HELPER FUNCTIONS------------------------------------------------------------------
def average_gradients(tower_grads):
	"""Calculate the average gradient for each shared variable across all towers.
	Note that this function provides a synchronization point across all towers.

	tower_grads: List of lists of (gradient, variable) tuples. The outer list
	is over individual gradients. The inner list is over the gradient
	calculation for each tower.
	
	Returns:
	List of pairs of (gradient, variable) where the gradient has been averaged
	across all towers.
	"""
	if len(tower_grads) == 1:
		return tower_grads[0]
	else:
		print('Processing %d sets of gradients.' % len(tower_grads))
	average_grads = []
	for grad_and_vars in zip(*tower_grads): #for each grad, vars set
		# Note that each grad_and_vars looks like the following:
		#   ((grad0_gpu0, var0_gpu0), ... , (grad0_gpuN, var0_gpuN))
		grads = []
		for g, v in grad_and_vars:
			if g == None: #if no gradient, don't average'
				continue
			expanded_g = tf.expand_dims(g, 0)
			grads.append(expanded_g)

		#concat only if we have any entries
		if len(grads) == 0:
			continue
		# Average over the 'tower' dimension.
		grad = tf.concat(0, grads)
		grad = tf.reduce_mean(grad, 0)
		# Keep in mind that the Variables are redundant because they are shared
		# across towers. So .. we will just return the first tower's pointer to
		# the Variable.
		v = grad_and_vars[0][1]
		grad_and_var = (grad, v)
		average_grads.append(grad_and_var)
	return average_grads

def get_loss(opt, pred, y):
	"""Return loss function for classification/regression"""
	if opt['is_classification']:
		cost = tf.reduce_mean(tf.nn.sparse_softmax_cross_entropy_with_logits(pred, y))
	else:
		cost = 0.5*tf.reduce_mean(tf.pow(y - pred, 2))
	print('  Constructed loss')
	return cost

def get_io_placeholders(opt):
	"""Return placeholders for classification/regression"""
	size = opt['dim'] - 2*opt['crop_shape']
	n_input = size*size*opt['n_channels']
	io_x = tf.placeholder(tf.float32, [opt['batch_size'], n_input], name='x')
	if opt['is_classification']:
		io_y = tf.placeholder(tf.int64, [opt['batch_size']], name='y')
	else:
		io_y = tf.placeholder(tf.float32, [opt['batch_size'],
											  opt['num_classes']], name='y')
	return io_x, io_y

def build_optimizer(cost, lr, opt):
	"""Apply the psi_precponditioner"""
	mmtm = tf.train.MomentumOptimizer
	optim = mmtm(learning_rate=lr, momentum=opt['momentum'], use_nesterov=True)
	
	grads_and_vars = optim.compute_gradients(cost)
	modified_gvs = []
	for g, v in grads_and_vars:
		if 'psi' in v.name:
			g = opt['psi_preconditioner']*g
		modified_gvs.append((g, v))
	optimizer = optim.apply_gradients(modified_gvs)
	print('  Optimizer built')
	return optimizer

def get_evaluation(pred, y, opt):
	if opt['is_classification']:
		correct_pred = tf.equal(tf.argmax(pred, 1), y)
		accuracy = tf.reduce_mean(tf.cast(correct_pred, tf.float32))
	else:
		accuracy = cost
	return accuracy

def build_feed_dict(opt, io, batch, lr, pt, lr_, pt_):
	'''Build a feed_dict appropriate to training regime'''
	batch_x, batch_y = batch
	fd = {lr : lr_, pt : pt_}
	bs = opt['batch_size']
	for g in xrange(len(opt['deviceIdxs'])):
		fd[io['x'][g]] = batch_x[g*bs:(g+1)*bs,:]
		fd[io['y'][g]] = batch_y[g*bs:(g+1)*bs]
	return fd

##### TRAINING LOOPS #####
def loop(mode, sess, io, opt, data, cost, acc, lr, lr_, pt, optim=None, step=0):
	"""Run a loop"""
	X = data[mode+'_x']
	Y = data[mode+'_y']
	is_training = (mode=='train')
	n_GPUs = len(opt['deviceIdxs'])
	generator = minibatcher(X, Y, n_GPUs*opt['batch_size'],
							shuffle=is_training, augment=opt['augment'],
							img_shape=(opt['dim'], opt['dim']),
							crop_shape=opt['crop_shape'])
	cost_total = 0.
	acc_total = 0.
	for i, batch in enumerate(generator):
		fd = build_feed_dict(opt, io, batch, lr, pt, lr_, is_training)
		if mode == 'train':
			__, cost_, acc_ = sess.run([optim, cost, acc], feed_dict=fd)
		else:
			cost_, acc_ = sess.run([cost, acc], feed_dict=fd)
		if step % opt['display_step'] == 0:
			print('  ' + mode + ' Acc.: %f' % acc_)
		cost_total += cost_
		acc_total += acc_
		step += 1
	return cost_total/(i+1.), acc_total/(i+1.), step

def construct_model_and_optimizer(opt, io, lr, pt):
	"""Build the model and an single/multi-GPU optimizer"""
	if len(opt['deviceIdxs']) == 1:
		pred = opt['model'](opt, io['x'][0], pt)
		loss = get_loss(opt, pred, io['y'][0])
		accuracy = get_evaluation(pred, io['y'][0], opt)
		train_op = build_optimizer(loss, lr, opt)
	else:
		# Multi_GPU Optimizer
		mmtm = tf.train.MomentumOptimizer
		optim = mmtm(learning_rate=lr, momentum=opt['momentum'], use_nesterov=True)
		#setup model for each GPU
		linearGPUIdx = 0
		gradientsPerGPU = []
		lossesPerGPU = []
		accuracyPerGPU = []
		for g in opt['deviceIdxs']:
			with tf.device('/gpu:%d' % g):
				print('Building Model on GPU: %d' % g)
				with tf.name_scope('%s_%d' % (opt['model'].__name__, 0)) as scope:
					# Forward pass
					pred = opt['model'](opt, io['x'][linearGPUIdx], pt)
					loss = get_loss(opt, pred, io['y'][linearGPUIdx])
					accuracy = get_evaluation(pred, io['y'][linearGPUIdx], opt)
					# Reuse variables for the next tower
					tf.get_variable_scope().reuse_variables()
					# Calculate gradients for minibatch on this tower
					grads = optim.compute_gradients(loss)
					# Keep track of gradients/losses/accuracies across all towers
					gradientsPerGPU.append(grads)
					lossesPerGPU.append(loss)
					accuracyPerGPU.append(accuracy)
			linearGPUIdx += 1
		# CPU-side synchronisation 
		grads = average_gradients(gradientsPerGPU)
		apply_gradient_op = optim.apply_gradients(grads)
		train_op = tf.group(apply_gradient_op)
	return loss, accuracy, train_op

def train_model(opt, data):
	"""Generalized training function
	
	opt: dict of options
	data: dict of numpy data
	"""
	n_GPUs = len(opt['deviceIdxs'])
	print('Using Multi-GPU Model with %d devices.' % n_GPUs)
	# Make placeholders
	io = {}
	io['x'] = []
	io['y'] = []
	for g in opt['deviceIdxs']:
		with tf.device('/gpu:%d' % g):
			io_x, io_y = get_io_placeholders(opt)
			io['x'].append(io_x)
			io['y'].append(io_y)
	lr = tf.placeholder(tf.float32, name='learning_rate')
	pt = tf.placeholder(tf.bool, name='phase_train')
	
	# Construct model and optimizer
	loss, accuracy, train_op = construct_model_and_optimizer(opt, io, lr, pt)
	
	# Initializing the variables
	init = tf.initialize_all_variables()
	if opt['combine_train_val']:
		data['train_x'] = np.vstack([data['train_x'], data['valid_x']])
		data['train_y'] = np.hstack([data['train_y'], data['valid_y']])

	# Summary writers
	tcost_ss = create_scalar_summary('training_cost')
	vcost_ss = create_scalar_summary('validation_cost')
	vacc_ss = create_scalar_summary('validation_accuracy')
	lr_ss = create_scalar_summary('learning_rate')

	# Configure tensorflow session
	config = config_init()
	if n_GPUs == 1:
		config.inter_op_parallelism_threads = 1 #prevent inter-session threads?
	sess = tf.Session(config=config)
	summary = tf.train.SummaryWriter(opt['log_path'], sess.graph)
	print('Summaries constructed...')
	
	sess.run(init)
	saver = tf.train.Saver()
	start = time.time()
	lr_ = opt['lr']
	epoch = 0
	step = 0.
	counter = 0
	best = 0.
	bs = opt['batch_size']
	print('Starting training loop...')
	while epoch < opt['n_epochs']:
		# Need batch_size*n_GPUs amount of data
		cost_total, acc_total, step = loop('train', sess, io, opt, data, loss,
										   accuracy, lr, lr_, pt, optim=train_op,
										   step=step)
		if not opt['combine_train_val']:
			vloss_total, vacc_total, __ = loop('valid', sess, io, opt, data,
											   loss, accuracy, lr, lr_,
											   pt, optim=train_op)

			fd = {tcost_ss[0] : cost_total, vcost_ss[0] : vloss_total,
				  vacc_ss[0] : vacc_total, lr_ss[0] : lr_}
			summaries = sess.run([tcost_ss[1], vcost_ss[1], vacc_ss[1], lr_ss[1]],
				feed_dict=fd)
			for summ in summaries:
				summary.add_summary(summ, step)
			best, counter, lr_ = get_learning_rate(opt, vacc_total, best, counter, lr_)
			print "[" + str(opt['trial_num']),str(epoch) + \
			"] Time: " + \
			"{:.3f}".format(time.time()-start) + ", Counter: " + \
			"{:d}".format(counter) + ", Loss: " + \
			"{:.5f}".format(cost_total) + ", Val loss: " + \
			"{:.5f}".format(vloss_total) + ", Train Acc: " + \
			"{:.5f}".format(acc_total) + ", Val acc: " + \
			"{:.5f}".format(vacc_total)
		else:
			best, counter, lr_ = get_learning_rate(opt, acc_total, best, counter, lr_)
			print "[" + str(opt['trial_num']),str(epoch) + \
			"] Time: " + \
			"{:.3f}".format(time.time()-start) + ", Counter: " + \
			"{:d}".format(counter) + ", Loss: " + \
			"{:.5f}".format(cost_total) + ", Train Acc: " + \
			"{:.5f}".format(acc_total)
		epoch += 1

		if (epoch) % opt['save_step'] == 0:
			save_path = saver.save(sess, opt['checkpoint_path'])
			print("Model saved in file: %s" % save_path)
			
	if (opt['datasetIdx'] == 'plankton') or (opt['datasetIdx'] == 'galaxies'):
		tacc_total = vacc_total
	else:
		print('Testing')
		__, tacc_total, __ = loop('test', sess, io, opt, data, loss,
								  accuracy, lr, lr_, pt)
		print('Test accuracy: %f' % (tacc_total,))
	
	# Save model and exit
	save_path = saver.save(sess, opt['checkpoint_path'])
	print("Model saved in file: %s" % save_path)
	sess.close()
	return tacc_total

def load_dataset(dir_name, subdir_name):
	"""Load dataset from subdirectory"""
	data_dir = dir_name + '/' + subdir_name
	data = {}
	data['train_x'] = np.load(data_dir + '/trainX.npy')
	data['train_y'] = np.load(data_dir + '/trainY.npy')
	data['valid_x'] = np.load(data_dir + '/validX.npy')
	data['valid_y'] = np.load(data_dir + '/validY.npy')
	data['test_x'] = np.load(data_dir + '/testX.npy')
	if os.path.exists(data_dir + '/testY.npy'):
		data['test_y'] = np.load(data_dir + '/testY.npy')
	return data

def create_scalar_summary(name):
	"""Create a scalar summary placeholder and op"""
	ss = []
	ss.append(tf.placeholder(tf.float32, [], name=name))
	ss.append(tf.scalar_summary(name+'_summary', ss[0]))
	return ss

def config_init():
	"""Default config settings"""
	config = tf.ConfigProto()
	config.gpu_options.allow_growth = True
	config.log_device_placement = False
	return config

##### MAIN SCRIPT #####
def run(opt):
	# Parameters
	tf.reset_default_graph()
	
	# Default configuration
<<<<<<< HEAD
	opt['data_dir'] = '/home/daniel/data'
=======
	opt['data_dir'] = '/home/sgarbin/data'
>>>>>>> c85e9b6c
	opt['model'] = getattr(equivariant, opt['model'])
	opt['save_step'] = 10
	opt['display_step'] = 1e6
	opt['lr'] = 3e-2
	opt['batch_size'] = 50
	opt['n_epochs'] = 100
	opt['n_filters'] = 8
	opt['trial_num'] = 'A'
	opt['combine_train_val'] = False
	opt['std_mult'] = 0.3
	opt['filter_gain'] = 2
	opt['momentum'] = 0.93
	opt['psi_preconditioner'] = 3.4
	opt['delay'] = 8
	opt['lr_div'] = 10.
	opt['augment'] = False
	opt['crop_shape'] = 0
	opt['log_path'] = './logs/current'
	opt['checkpoint_path'] = './checkpoints/current'	
	
	# Model specifics
	if opt['datasetIdx'] == 'mnist':
		# Load dataset
		mnist_dir = opt['data_dir'] + '/mnist_rotation_new'
		train = np.load(mnist_dir + '/rotated_train.npz')
		valid = np.load(mnist_dir + '/rotated_valid.npz')
		test = np.load(mnist_dir + '/rotated_test.npz')
		data = {}
		data['train_x'] = train['x']
		data['train_y'] = train['y']
		data['valid_x'] = valid['x']
		data['valid_y'] = valid['y']
		data['test_x'] = test['x']
		data['test_y'] = test['y']
		opt['n_epochs'] = 80
		opt['batch_size'] = 46
		opt['lr']  = 0.0076
		opt['std_mult'] = 0.7
		opt['delay'] = 12
		opt['psi_preconditioner'] = 7.8
		opt['filter_gain'] = 2.1
		opt['n_filters'] = 8
		opt['momentum'] = 0.93
		opt['display_step'] = 10000/(opt['batch_size']*3.)
		opt['is_classification'] = True
		opt['dim'] = 28
		opt['crop_shape'] = 0
		opt['n_channels'] = 1
		opt['n_classes'] = 10
		opt['log_path'] = './logs/deep_mnist'
		opt['checkpoint_path'] = './checkpoints/deep_mnist'
	elif opt['datasetIdx'] == 'cifar10': 
		# Load dataset
		data = load_dataset(opt['data_dir'], 'cifar_numpy')
		opt['is_classification'] = True
		opt['dim'] = 32
		opt['crop_shape'] = 0
		opt['n_channels'] = 3
		opt['n_classes'] = 10 
		opt['n_epochs'] = 80
		opt['batch_size'] = 64
		opt['lr']  = 0.01
		opt['std_mult'] = 0.7
		opt['delay'] = 8
		opt['psi_preconditioner'] = 7.8
		opt['filter_gain'] = 2.1
		opt['n_filters'] = 32
		opt['momentum'] = 0.93
		opt['display_step'] = 25
		opt['is_classification'] = True
		opt['dim'] = 32
		opt['crop_shape'] = 0
		opt['n_channels'] = 3
		opt['n_classes'] = 10
		opt['log_path'] = './logs/deep_cifar'
		opt['checkpoint_path'] = './checkpoints/deep_cifar'
	elif opt['datasetIdx'] == 'plankton': 
		# Load dataset
		data = load_dataset(opt['data_dir'], 'plankton_numpy')
		opt['lr'] = 1e-1
		opt['batch_size'] = 32
		opt['std_mult'] = 1
		opt['momentum'] = 0.95
		opt['psi_preconditioner'] = 3.4
		opt['delay'] = 8
		opt['display_step'] = 10
		opt['save_step'] = 1
		opt['is_classification'] = True
		opt['n_epochs'] = 250
		opt['dim'] = 95
		opt['n_channels'] = 1
		opt['n_classes'] = 121
		opt['n_filters'] = 32
		opt['filter_gain'] = 2
		opt['augment'] = True
		opt['crop_shape'] = 10
		opt['log_path'] = './logs/deep_plankton'
		opt['checkpoint_path'] = './checkpoints/deep_plankton'
	elif opt['datasetIdx'] == 'galaxies': 
		# Load dataset
		data = load_dataset(opt['data_dir'], 'galaxies_numpy')
		opt['is_classification'] = False
		opt['dim'] = 64
		opt['n_channels'] = 3
		opt['n_classes'] = 37
	else:
		print('Dataset unrecognized, options are:')
		print('mnist, cifar10, plankton, galaxies')
		sys.exit(1)
	
	# Check that save paths exist
	opt['log_path'] = opt['log_path'] + '/trial' + str(opt['trial_num'])
	opt['checkpoint_path'] = opt['checkpoint_path'] + '/trial' + \
							str(opt['trial_num']) 
	if not os.path.exists(opt['log_path']):
		print('Creating log path')
		os.mkdir(opt['log_path'])
	if not os.path.exists(opt['checkpoint_path']):
		print('Creating checkpoint path')
		os.mkdir(opt['checkpoint_path'])
	opt['checkpoint_path'] = opt['checkpoint_path'] + '/model.ckpt'
	
	# Print out options
	for key, val in opt.iteritems():
		print(key + ': ' + str(val))
	return train_model(opt, data)


if __name__ == '__main__':
	deviceIdxs = [int(x.strip()) for x in sys.argv[2].split(',')]
	opt = {}
	opt['model'] = sys.argv[3]
	opt['datasetIdx'] = sys.argv[1]
	opt['deviceIdxs'] = deviceIdxs
	'''
	
	opt = {}
	opt['model'] = getattr(equivariant, sys.argv[3])
	opt['lr'] = 0.00756
	opt['batch_size'] = 46
	opt['n_epochs'] = 80
	opt['n_filters'] = 8
	opt['trial_num'] = 'B'
	opt['combine_train_val'] = False
	opt['std_mult'] = 0.7
	opt['filter_gain'] = 2.1
	opt['momentum'] = 0.933
	opt['psi_preconditioner'] = 7.82
	opt['delay'] = 12
	opt['datasetIdx'] = sys.argv[1]
	opt['deviceIdxs'] = deviceIdxs
	opt['display_step'] = 10
	opt['augment'] = False
	opt['log_path'] = './logs/deep_stable2'
	opt['checkpoint_path'] = './checkpoints/deep_stable2'
	opt['save_step']
	'''

	run(opt)
	print("ALL FINISHED! :)")<|MERGE_RESOLUTION|>--- conflicted
+++ resolved
@@ -318,11 +318,7 @@
 	tf.reset_default_graph()
 	
 	# Default configuration
-<<<<<<< HEAD
 	opt['data_dir'] = '/home/daniel/data'
-=======
-	opt['data_dir'] = '/home/sgarbin/data'
->>>>>>> c85e9b6c
 	opt['model'] = getattr(equivariant, opt['model'])
 	opt['save_step'] = 10
 	opt['display_step'] = 1e6
@@ -418,6 +414,7 @@
 		opt['n_filters'] = 32
 		opt['filter_gain'] = 2
 		opt['augment'] = True
+		opt['lr_div'] = np.sqrt(10.)
 		opt['crop_shape'] = 10
 		opt['log_path'] = './logs/deep_plankton'
 		opt['checkpoint_path'] = './checkpoints/deep_plankton'
