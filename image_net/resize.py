--- conflicted
+++ resolved
@@ -21,14 +21,6 @@
 				file_name = root + '/' + f
 				subfolder = file_name.split('/')[-1].split('_')[0]
 				im = skio.imread(file_name)
-<<<<<<< HEAD
-				im_size = np.asarray(im.shape)
-				#new_size = np.floor(im_size * (481./ np.amax(im_size))).astype(np.int)
-				#im = sktr.resize(im, new_size)
-				if im_size[0] > im_size[1]:
-					im = im.T
-					skio.imsave(file_name, im)
-=======
 				im_size = np.asarray(im.shape)[:2]
 				new_size = np.floor(im_size * (481./ np.amax(im_size))).astype(np.int)
 				im = sktr.resize(im, new_size)
@@ -37,7 +29,6 @@
 				if new_size[0] > new_size[1]:
 					im = np.transpose(im, (1,0,2))
 				skio.imsave(file_name, im)
->>>>>>> bed11661
 				sys.stdout.write("%i\r" %(j,))
 				sys.stdout.flush()
 				j += 1
