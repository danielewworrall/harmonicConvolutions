--- conflicted
+++ resolved
@@ -27,100 +27,6 @@
 
 
 ##### MODELS #####
-<<<<<<< HEAD
-def deep_complex_bias(opt, x, bs, phase_train, device='/cpu:0'):
-	"""The deep_complex_bias architecture. Current test time score on rot-MNIST
-	is 97.81%---state-of-the-art
-	"""
-	# Sure layers weight & bias
-	order = 3
-	nf = opt['n_filters']
-	nf2 = int(nf*opt['filter_gain'])
-	nf3 = int(nf*(opt['filter_gain']**2.))
-	bs = opt['batch_size']
-	
-	sm = opt['std_mult']
-	with tf.device(device):
-		weights = {
-			'w1' : get_weights_dict([[6,],[5,],[5,]], opt['n_channels'], nf, std_mult=sm, name='W1', device=device),
-			'w2' : get_weights_dict([[6,],[5,],[5,]], nf, nf, std_mult=sm, name='W2', device=device),
-			'w3' : get_weights_dict([[6,],[5,],[5,]], nf, nf2, std_mult=sm, name='W3', device=device),
-			'w4' : get_weights_dict([[6,],[5,],[5,]], nf2, nf2, std_mult=sm, name='W4', device=device),
-			'w5' : get_weights_dict([[6,],[5,],[5,]], nf2, nf3, std_mult=sm, name='W5', device=device),
-			'w6' : get_weights_dict([[6,],[5,],[5,]], nf3, nf3, std_mult=sm, name='W6', device=device),
-			'w7' : get_weights_dict([[6,],[5,],[5,]], nf3, opt['n_classes'], std_mult=sm, name='W7', device=device),
-		}
-		
-		biases = {
-			'b1' : get_bias_dict(nf, 2, name='b1', device=device),
-			'b2' : get_bias_dict(nf, 2, name='b2', device=device),
-			'b3' : get_bias_dict(nf2, 2, name='b3', device=device),
-			'b4' : get_bias_dict(nf2, 2, name='b4', device=device),
-			'b5' : get_bias_dict(nf3, 2, name='b5', device=device),
-			'b6' : get_bias_dict(nf3, 2, name='b6', device=device),
-			'b7' : tf.get_variable('b7', dtype=tf.float32, shape=[opt['n_classes']],
-				initializer=tf.constant_initializer(1e-2)),
-			'psi1' : get_phase_dict(1, nf, 2, name='psi1', device=device),
-			'psi2' : get_phase_dict(nf, nf, 2, name='psi2', device=device),
-			'psi3' : get_phase_dict(nf, nf2, 2, name='psi3', device=device),
-			'psi4' : get_phase_dict(nf2, nf2, 2, name='psi4', device=device),
-			'psi5' : get_phase_dict(nf2, nf3, 2, name='psi5', device=device),
-			'psi6' : get_phase_dict(nf3, nf3, 2, name='psi6', device=device)
-		}
-		# Reshape input picture -- square inputs for now
-		size = opt['dim'] - 2*opt['crop_shape']
-		x = tf.reshape(x, shape=[bs,size,size,opt['n_channels']])
-	
-	# Convolutional Layers
-	with tf.name_scope('block1') as scope:
-		cv1 = real_input_rotated_conv(x, weights['w1'], biases['psi1'],
-									  filter_size=5, padding='SAME', name='1')
-		cv1 = complex_nonlinearity(cv1, biases['b1'], tf.nn.relu)
-		
-		# LAYER 2
-		cv2 = complex_input_rotated_conv(cv1, weights['w2'], biases['psi2'],
-										 filter_size=5, output_orders=[0,1,2],
-										 padding='SAME', name='2')
-		cv2 = complex_batch_norm(cv2, tf.nn.relu, phase_train,
-								 name='batchNorm1', device=device)
-	
-	with tf.name_scope('block2') as scope:
-		cv2 = mean_pooling(cv2, ksize=(1,2,2,1), strides=(1,2,2,1))
-		# LAYER 3
-		cv3 = complex_input_rotated_conv(cv2, weights['w3'], biases['psi3'],
-										 filter_size=5, output_orders=[0,1,2],
-										 padding='SAME', name='3')
-		cv3 = complex_nonlinearity(cv3, biases['b3'], tf.nn.relu)
-
-		# LAYER 4
-		cv4 = complex_input_rotated_conv(cv3, weights['w4'], biases['psi4'],
-										 filter_size=5, output_orders=[0,1,2],
-										 padding='SAME', name='4')
-		cv4 = complex_batch_norm(cv4, tf.nn.relu, phase_train,
-								 name='batchNorm2', device=device)
-	
-	with tf.name_scope('block3') as scope:
-		cv4 = mean_pooling(cv4, ksize=(1,2,2,1), strides=(1,2,2,1))
-		# LAYER 5
-		cv5 = complex_input_rotated_conv(cv4, weights['w5'], biases['psi5'],
-										 filter_size=5, output_orders=[0,1,2],
-										 padding='SAME', name='5')
-		cv5 = complex_nonlinearity(cv5, biases['b5'], tf.nn.relu)
-
-		# LAYER 6
-		cv6 = complex_input_rotated_conv(cv5, weights['w6'], biases['psi6'],
-										 filter_size=5, output_orders=[0,1,2],
-										 padding='SAME', name='4')
-		cv6 = complex_batch_norm(cv6, tf.nn.relu, phase_train,
-								 name='batchNorm3', device=device)
-
-	# LAYER 7
-	with tf.name_scope('block4') as scope:
-		cv7 = complex_input_conv(cv6, weights['w7'], filter_size=5,
-								 padding='SAME', name='7')
-		cv7 = tf.reduce_mean(sum_magnitudes(cv7), reduction_indices=[1,2])
-		return tf.nn.bias_add(cv7, biases['b7'])
-
 def deep_stable(opt, x, bs, phase_train, device='/cpu:0'):
 	"""High frequency convolutions are unstable, so get rid of them"""
 	# Sure layers weight & bias
@@ -327,7 +233,6 @@
 		cv11 = tf.reduce_mean(sum_magnitudes(cv11), reduction_indices=[1,2])
 		return tf.nn.bias_add(cv11, biases['b11'])
 
-=======
 def deep_complex_bias(x, n_filters, n_classes, bs, phase_train, std_mult,
 					  filter_gain):
 	"""The deep_complex_bias architecture. Current test time score is 94.7% for 7 layers 
@@ -505,8 +410,6 @@
 			cv2[order] = (cv2[order][0]+s0, cv2[order][1]+s1)
 			
 		return cv2
-		
->>>>>>> 2b4ea0d4
 
 def conv2d(X, V, b=None, strides=(1,1,1,1), padding='VALID', name='conv2d'):
 	"""conv2d wrapper. Supply input X, weights V and optional bias"""
@@ -530,16 +433,11 @@
 	for i, cs in enumerate(comp_shape):
 		shape = cs + [in_shape,out_shape]
 		weights_dict[i] = get_weights(shape, std_mult=std_mult,
-<<<<<<< HEAD
 									  name=name+'_'+str(i), device=device)
-=======
-									  name=name+'_'+str(i))
->>>>>>> 2b4ea0d4
 	return weights_dict
 
 def get_bias_dict(n_filters, order, name='b', device='/cpu:0'):
 	"""Return a dict of biases"""
-<<<<<<< HEAD
 	with tf.device(device):
 		bias_dict = {}
 		for i in xrange(order+1):
@@ -560,24 +458,6 @@
 									shape=[1,1,n_in,n_out],
 				initializer=tf.constant_initializer(init))
 			phase_dict[i] = phase
-=======
-	bias_dict = {}
-	for i in xrange(order+1):
-		bias = tf.Variable(tf.constant(1e-2, shape=[n_filters]),
-						   name=name+'_'+str(i))
-		bias_dict[i] = bias
-	return bias_dict
-
-def get_phase_dict(n_in, n_out, order, name='b'):
-	"""Return a dict of phase offsets"""
-	phase_dict = {}
-	for i in xrange(order+1):
-		init = np.random.rand(1,1,n_in,n_out) * 2. *np.pi
-		init = np.float32(init)
-		phase = tf.Variable(tf.constant(init, shape=[1,1,n_in,n_out]),
-						   name=name+'_'+str(i))
-		phase_dict[i] = phase
->>>>>>> 2b4ea0d4
 	return phase_dict
 
 
@@ -649,7 +529,6 @@
 	X_ = np.reshape(X_, [-1,784])
 	return X_
 
-<<<<<<< HEAD
 def get_learning_rate(opt, current, best, counter, learning_rate):
 	"""If have not seen accuracy improvement in delay epochs, then divide 
 	learning rate by 10
@@ -663,20 +542,6 @@
 	else:
 		counter += 1
 	return (best, counter, learning_rate)
-=======
-def get_learning_rate(current, best, counter, learning_rate, delay=15):
-    """If have not seen accuracy improvement in delay epochs, then divide 
-    learning rate by 10
-    """
-    if current > best:
-        best = current
-        counter = 0
-    elif counter > delay:
-        learning_rate = learning_rate / 10.
-        counter = 0
-    else:
-        counter += 1
-    return (best, counter, learning_rate)
 
 ##### MAIN SCRIPT #####
 def run(opt):
@@ -881,5 +746,4 @@
 	opt['momentum'] = 0.93
 	opt['psi_preconditioner'] = 3.4
 	opt['delay'] = 13
-	run(opt)
->>>>>>> 2b4ea0d4
+	run(opt)