--- conflicted
+++ resolved
@@ -509,19 +509,8 @@
 				 filter_size=3, output_orders=[0,1], padding='VALID', name='5_2')
 		cv10 = complex_batch_norm(cv10, nonlin, phase_train, name='bn5', device=device)
 		fm[5] = conv2d(stack_magnitudes(cv10), side_weights['sw5']) #, b=biases['b5_2'])
-<<<<<<< HEAD
-	
-	#with tf.name_scope('classifier') as scope:
-	#	out = conv2d(stack_magnitudes(cv10), weights['w_out'], biases['b6'])
-	#	out = tf.reduce_mean(out, reduction_indices=[1,2])
-	out = 0.
-=======
 		
 		out = 0
-	#with tf.name_scope('classifier') as scope:
-	#	out = conv2d(stack_magnitudes(cv10), weights['w_out'], biases['b6'])
-	#	out = tf.reduce_mean(out, reduction_indices=[1,2])
->>>>>>> 0667a5d5
 	
 	fms = {}
 	side_preds = []
